--- conflicted
+++ resolved
@@ -32,12 +32,7 @@
 #include <vector>
 #include <utility>
 #include "../activation-inl.h"
-<<<<<<< HEAD
-=======
 #include "../../leaky_relu-inl.h"
-#include "./mkldnn_ops-inl.h"
-#include "./mkldnn_base-inl.h"
->>>>>>> 512d25a2
 
 namespace mxnet {
 namespace op {
@@ -54,13 +49,10 @@
 
 mkldnn::algorithm GetMKLDNNActAlgo(const ActivationParam& param);
 mkldnn::algorithm GetMKLDNNActAlgo(const LeakyReLUParam& param);
+
 mkldnn::eltwise_forward::primitive_desc GetActFwdDescImpl(
-<<<<<<< HEAD
-    const ActivationParam& param, bool is_train, const mkldnn::memory &input_mem);
-=======
     const MKLDNNActParam& param, bool is_train,
-    const mkldnn::memory &input_mem, int dtype);
->>>>>>> 512d25a2
+    const mkldnn::memory &input_mem);
 
 class MKLDNNActForward {
  public:
@@ -85,17 +77,19 @@
 void MKLDNNActivationForward(const nnvm::NodeAttrs& attrs, const OpContext &ctx,
                              const NDArray &in_data, const OpReqType &req,
                              const NDArray &out_data);
-<<<<<<< HEAD
+void MKLDNNLeakyReluForward(const nnvm::NodeAttrs& attrs, const OpContext &ctx,
+                            const NDArray &in_data, const OpReqType &req,
+                            const NDArray &out_data);
 
 mkldnn::eltwise_backward::primitive_desc GetActBwdDescImpl(
-    const ActivationParam &param, const mkldnn::memory &input_mem,
+    const MKLDNNActParam &param, const mkldnn::memory &input_mem,
     const mkldnn::memory &diff_dst_memory);
 
 class MKLDNNActBackward {
  public:
   const mkldnn::eltwise_backward::primitive_desc pd;
 
-  explicit MKLDNNActBackward(const ActivationParam &param, const NDArray &data,
+  explicit MKLDNNActBackward(const MKLDNNActParam &param, const NDArray &data,
                              const mkldnn::memory &mem,
                              const mkldnn::memory &diff_dst_memory): pd(
                                  GetActBwdDescImpl(param, mem, diff_dst_memory)) {
@@ -106,14 +100,6 @@
  private:
   std::shared_ptr<mkldnn::eltwise_backward> bwd;
 };
-}  // namespace op
-}  // namespace mxnet
-
-#endif  // MXNET_USE_MKLDNN == 100
-=======
-void MKLDNNLeakyReluForward(const nnvm::NodeAttrs& attrs, const OpContext &ctx,
-                             const NDArray &in_data, const OpReqType &req,
-                             const NDArray &out_data);
 }  // namespace op
 }  // namespace mxnet
 
@@ -129,6 +115,5 @@
 };
 }  // namespace std
 
-#endif  // MXNET_USE_MKLDNN == 1
->>>>>>> 512d25a2
+#endif  // MXNET_USE_MKLDNN == 100
 #endif  // MXNET_OPERATOR_NN_MKLDNN_MKLDNN_ACT_INL_H_