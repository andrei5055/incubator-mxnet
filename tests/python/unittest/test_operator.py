# pylint: skip-file

import numpy as np
import mxnet as mx

def reldiff(a, b):
    diff = np.sum(np.abs(a - b))
    norm = np.sum(np.abs(a))
    if diff == 0:
        return 0
    reldiff = diff  / norm
    return reldiff


def same(a, b):
    return np.sum(a != b) == 0


def check_elementwise_sum_with_shape(shape, n):
    # forward
    inputs = [mx.symbol.Variable('arg%d' % i) for i in range(n)]
    out = mx.symbol.ElementWiseSum(*inputs, name='esum')
    arr = [mx.nd.empty(shape) for i in range(n)]
    arr_grad = [mx.nd.empty(shape) for i in range(n)]
    for i in range(n):
        arr[i][:] = np.random.uniform(-10, 10, shape)
    exec1 = out.bind(mx.Context('cpu'),
                     args=arr,
                     args_grad=arr_grad)
    out1 = exec1.outputs[0].asnumpy()
    exec1.forward()
    out1 = exec1.outputs[0].asnumpy()
    out = sum(a.asnumpy() for a  in arr)
    assert reldiff(out, out1) < 1e-6
    out_grad = mx.nd.empty(shape)
    out_grad[:] = np.random.uniform(-10, 10, shape)
    # backward
    exec1.backward([out_grad])
    for a in arr_grad:
        assert same(a.asnumpy(), out_grad.asnumpy())


def test_elementwise_sum():
    np.random.seed(0)
    nrepeat = 2
    maxdim = 4
    for repeat in range(nrepeat):
        for dim in range(1, maxdim):
            shape = tuple(np.random.randint(1, int(1000**(1.0/dim)), size=dim))
            check_elementwise_sum_with_shape(shape, np.random.randint(1, 8))

def check_slice_channel(dim, num):
    ins = []
    if dim == 2:
        shape = (2,2)
    else:
        shape = (2, 2, 2 ,3)
    ins = [np.ones(shape) * i for i in range(num)]
    e = np.hstack(ins)

    e_nd = mx.nd.empty(e.shape)
    e_nd[:] = e
    data = mx.sym.Variable('data')
    op = mx.sym.SliceChannel(data=data, num_outputs=num)
    arg_shape, output_shape, aux_shape = op.infer_shape(data=e_nd.shape)
    grad_nd = [mx.nd.empty(shape) for shape in arg_shape]

    exe = op.bind(mx.cpu(), args=[e_nd], args_grad=grad_nd)
    assert len(exe.outputs) == num
    o_nd = [exe.outputs[i] for i in range(num)]
    # test forward
    exe.forward()
    for i in range(num):
        assert reldiff(o_nd[i].asnumpy(), ins[i]) < 1e-5
    # test backward
    for i in range(num):
        o_nd[i] += i
    exe.backward(o_nd)
    assert reldiff(grad_nd[0].asnumpy(), np.hstack([ins[i] + i for i in range(num)])) < 1e-5

def check_concat_with_shape(shapes):
    n = len(shapes)
    # forward
    target_dim = 0
    for shape in shapes:
        target_dim += shape[1]

    inputs = [mx.symbol.Variable('arg%d' % i) for i in range(n)]
    out = mx.symbol.Concat(*inputs, name='conc')
    arr = [mx.nd.empty(shape) for shape in shapes]
    for i in range(n):
        arr[i][:] = shapes[i][1]
    arr_np = [np.copy(narray.asnumpy()) for narray in arr]
    arr_grad = [mx.nd.empty(shape) for shape in shapes]
    args = out.list_arguments()
    arg_shapes, out_shapes, aux_shapes = out.infer_shape(**dict(zip(args, shapes)))
    out_grad = mx.nd.empty(out_shapes[0])
    exec1 = out.bind(mx.Context('cpu'),
                     args=arr,
                     args_grad=arr_grad)
    exec1.forward()
    out1 = exec1.outputs[0]
    ret = np.concatenate([narray.asnumpy() for narray in arr], axis=1)
    assert same(out1.asnumpy(), ret)
    # backward
    out1.copyto(out_grad)
    out_grad[:] += 1
    exec1.backward([out_grad])
    for grad, np_grad in zip(arr_grad, arr_np):
        assert same(grad.asnumpy(), np_grad + 1)

def test_concat():
    n = 2
    batch = 2
    ch = [2, 3, 4, 5, 6]
    h = 3
    w = 4
    # test  2D
    for dim in range(2, 6):
        shapes = []
        for i in range(dim):
            shapes.append((batch, ch[i]))
        check_concat_with_shape(shapes)
    # test 4D
    for dim in range(2, 6):
        shapes = []
        for i in range(dim):
            shapes.append((batch, ch[i], h, w))
        check_concat_with_shape(shapes)

def test_slice_channel():
    check_slice_channel(2, 4)
    check_slice_channel(4, 4)
    check_slice_channel(2, 16)

def check_regression(symbol, forward, backward):
    data = mx.symbol.Variable('data')
    label = mx.symbol.Variable('label')
    out = symbol(data, label)
    shape = (3, 1)
    arr_data = mx.random.uniform(-1, 1, shape)
    arr_label = mx.random.uniform(0, 1, shape[0])
    arr_grad = mx.nd.empty(shape)
    exec1 = out.bind(mx.cpu(),
                     args=[arr_data, arr_label],
                     args_grad={"data" : arr_grad})
    exec1.forward()
    out1 = exec1.outputs[0].asnumpy()
    npout = forward(arr_data.asnumpy())
    assert reldiff(npout, out1) < 1e-6

    exec1.backward()
    npout = backward(npout,  arr_label.asnumpy().reshape(npout.shape))
    assert reldiff(npout, arr_grad.asnumpy()) < 1e-6

def test_regression():
    check_regression(mx.symbol.LogisticRegressionOutput,
                     lambda x: 1.0 / (1.0 + np.exp(-x)),
                     lambda x, y : x - y)
    check_regression(mx.symbol.LinearRegressionOutput,
                     lambda x: x,
                     lambda x, y : x - y)

def check_softmax_with_shape(shape, xpu):
    X = mx.symbol.Variable('X')
    L = mx.symbol.Variable('L')
    Y = mx.symbol.Softmax(data=X, label=L)
    x = mx.random.uniform(-1, 1, shape, ctx = xpu)
    l = mx.nd.empty((shape[0],), ctx = xpu)
    l[:] = np.random.randint(0, shape[0]-1, (shape[0],))
    grad = mx.nd.empty(shape, ctx = xpu)

    exec1 = Y.bind(xpu, args = [x, l], args_grad = {'X': grad})
    print('foward')
    exec1.forward()
    print(exec1.outputs[0].asnumpy())
    exec1.backward()
    print(grad.asnumpy())

def check_multi_softmax_with_shape(shape, xpu):
    X = mx.symbol.Variable('X')
    L = mx.symbol.Variable('L')
    Y = mx.symbol.Softmax(data=X, label=L, multi_output=True)
    x = mx.random.uniform(-1, 1, shape, ctx = xpu)
    l = mx.nd.empty((shape[0], shape[2]), ctx = xpu)
    l[:] = np.random.randint(0, shape[1]-1, (shape[0], shape[2]))
    grad = mx.nd.empty(shape, ctx = xpu)

    exec1 = Y.bind(xpu, args = [x, l], args_grad = {'X': grad})
    exec1.forward()
    print(exec1.outputs[0].asnumpy())
    exec1.backward()
    print(grad.asnumpy())

def test_python_op():
    X = mx.symbol.Variable('X')
    op = mx.operator.NumpyOp()
    s = op.get_symbol(X, name='numpy_op')

    x = mx.ndarray.ones((10))*10
    dx = mx.ndarray.zeros((10))
    dy = mx.ndarray.ones((10))
    exec1 = s.bind(mx.cpu(), args=[x], args_grad = {'X': dx})
    exec1.forward()
    assert reldiff(x.asnumpy(), exec1.outputs[0].asnumpy()) < 1e-5
    exec1.backward(dy)
    assert reldiff(dy.asnumpy(), dx.asnumpy()) < 1e-5

<<<<<<< HEAD
def test_scalarop():
    data = mx.symbol.Variable('data')
    shape = (3, 4)    
    data_tmp = np.ones(shape)
    data_tmp[:]=5
    arr_data = mx.nd.array(data_tmp)
    
    test = (1+data+1)*2/5-0.2+3*data+5/data-data 
    exe_test = test.bind(mx.cpu(), args=[arr_data])
    exe_test.forward()
    out = exe_add.outputs[0].asnumpy()
    
    npout = (1+data_tmp +1)*2/5-0.2+3*data_tmp+5/data_tmp-data_tmp
    assert reldiff(out, npout) < 1e-6
=======
def test_swapaxes():
    data = mx.symbol.Variable('data')
    shape = (2, 3, 4)
    data_tmp = np.ones(shape)
    data_tmp[0] = 1
    data_tmp[1] = 2
    arr_data = mx.nd.array(data_tmp)
    swap0 = mx.symbol.SwapAxis(data=data, dim1=0, dim2=2)
    swap = mx.symbol.SwapAxis(data=swap0, dim1=1, dim2=2)
    exe_c = swap.bind(mx.cpu(), args=[arr_data])
    exe_c.forward()
    out = exe_c.outputs[0].asnumpy()

    swap0_ = np.swapaxes(data_tmp, 0, 2)
    swap_ = np.swapaxes(swap0_, 1, 2)

    assert reldiff(out, swap_) < 1e-6
>>>>>>> 9d1abbfe

if __name__ == '__main__':
    test_elementwise_sum()
    test_concat()
    test_slice_channel()
    test_regression()
    test_python_op()
<<<<<<< HEAD
    test_scalarop();
=======
    test_swapaxes()
>>>>>>> 9d1abbfe
    #check_softmax_with_shape((3,4), mx.cpu())
    #check_multi_softmax_with_shape((3,4,5), mx.cpu())<|MERGE_RESOLUTION|>--- conflicted
+++ resolved
@@ -206,7 +206,24 @@
     exec1.backward(dy)
     assert reldiff(dy.asnumpy(), dx.asnumpy()) < 1e-5
 
-<<<<<<< HEAD
+def test_swapaxes():
+    data = mx.symbol.Variable('data')
+    shape = (2, 3, 4)
+    data_tmp = np.ones(shape)
+    data_tmp[0] = 1
+    data_tmp[1] = 2
+    arr_data = mx.nd.array(data_tmp)
+    swap0 = mx.symbol.SwapAxis(data=data, dim1=0, dim2=2)
+    swap = mx.symbol.SwapAxis(data=swap0, dim1=1, dim2=2)
+    exe_c = swap.bind(mx.cpu(), args=[arr_data])
+    exe_c.forward()
+    out = exe_c.outputs[0].asnumpy()
+
+    swap0_ = np.swapaxes(data_tmp, 0, 2)
+    swap_ = np.swapaxes(swap0_, 1, 2)
+
+    assert reldiff(out, swap_) < 1e-6
+	
 def test_scalarop():
     data = mx.symbol.Variable('data')
     shape = (3, 4)    
@@ -221,25 +238,6 @@
     
     npout = (1+data_tmp +1)*2/5-0.2+3*data_tmp+5/data_tmp-data_tmp
     assert reldiff(out, npout) < 1e-6
-=======
-def test_swapaxes():
-    data = mx.symbol.Variable('data')
-    shape = (2, 3, 4)
-    data_tmp = np.ones(shape)
-    data_tmp[0] = 1
-    data_tmp[1] = 2
-    arr_data = mx.nd.array(data_tmp)
-    swap0 = mx.symbol.SwapAxis(data=data, dim1=0, dim2=2)
-    swap = mx.symbol.SwapAxis(data=swap0, dim1=1, dim2=2)
-    exe_c = swap.bind(mx.cpu(), args=[arr_data])
-    exe_c.forward()
-    out = exe_c.outputs[0].asnumpy()
-
-    swap0_ = np.swapaxes(data_tmp, 0, 2)
-    swap_ = np.swapaxes(swap0_, 1, 2)
-
-    assert reldiff(out, swap_) < 1e-6
->>>>>>> 9d1abbfe
 
 if __name__ == '__main__':
     test_elementwise_sum()
@@ -247,10 +245,7 @@
     test_slice_channel()
     test_regression()
     test_python_op()
-<<<<<<< HEAD
+    test_swapaxes()
     test_scalarop();
-=======
-    test_swapaxes()
->>>>>>> 9d1abbfe
     #check_softmax_with_shape((3,4), mx.cpu())
     #check_multi_softmax_with_shape((3,4,5), mx.cpu())